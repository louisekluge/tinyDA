--- conflicted
+++ resolved
@@ -486,13 +486,7 @@
         )
         chains[i].sample(iterations)
 
-<<<<<<< HEAD
-    result = _get_result_mlda(
-        chains, levels, iterations, subchain_lengths, store_coarse_chain
-    )
-=======
     result = _get_result_mlda(chains, levels, iterations, subchain_lengths, randomize_subchain_length, store_coarse_chain)
->>>>>>> df3d3502
 
     return result
 
@@ -529,13 +523,7 @@
     parallel_chain.sample(iterations, force_progress_bar)
     chains = parallel_chain.chains
 
-<<<<<<< HEAD
-    result = _get_result_mlda(
-        chains, levels, iterations, subchain_lengths, store_coarse_chain
-    )
-=======
     result = _get_result_mlda(chains, levels, iterations, subchain_lengths, randomize_subchain_length, store_coarse_chain)
->>>>>>> df3d3502
 
     return result
 
