# external imports
from itertools import compress
import numpy as np
from tqdm import tqdm

# internal imports
from .proposal import *
from .utils import *


class Chain:

    """Chain is a single level MCMC sampler. It is initialsed with a
    Posterior (which holds the model and the distributions, and returns
    Links), and a proposal (transition kernel).

    Attributes
    ----------
    posterior : tinyDA.Posterior
        A posterior responsible for communation between prior, likelihood
        and model. It also generates instances of tinyDA.Link (sample objects).
    proposal : tinyDA.Proposal
        Transition kernel for MCMC proposals.
    initial_parameters : numpy.ndarray
        Starting point for the MCMC sampler
    chain : list
        Samples ("Links") in the MCMC chain.
    accepted : list
        List of bool, signifying whether a proposal was accepted or not.

    Methods
    -------
    sample(iterations)
        Runs the MCMC for the specified number of iterations.
    """

    def __init__(self, posterior, proposal, initial_parameters=None):
        """
        Parameters
        ----------
        posterior : tinyDA.Posterior
            A posterior responsible for communation between prior, likelihood
            and model. It also generates instances of tinyDA.Link (sample objects).
        proposal : tinyDA.Proposal
            Transition kernel for MCMC proposals.
        initial_parameters : numpy.ndarray, optional
            Starting point for the MCMC sampler, default is None (random draw
            from the prior).
        """

        # internalise the posterior and the proposal
        self.posterior = posterior
        self.proposal = proposal

        # initialise a list, which holds the links.
        self.chain = []

        # initialise a list, which holds boolean acceptance values.
        self.accepted = []

        # if the initial parameters are given, use them. otherwise,
        # draw a random sample from the prior.
        if initial_parameters is not None:
            self.initial_parameters = initial_parameters
        else:
            self.initial_parameters = self.posterior.prior.rvs()

        # append a link with the initial parameters (this will automatically
        # compute the model output, and the relevant probabilties.
        self.chain.append(self.posterior.create_link(self.initial_parameters))
        self.accepted.append(True)

        # setup the proposal
        self.proposal.setup_proposal(
            parameters=self.initial_parameters, posterior=self.posterior
        )

    def sample(self, iterations, progressbar=True):
        """
        Parameters
        ----------
        iterations : int
            Number of MCMC samples to generate.
        progressbar : bool, optional
            Whether to draw a progressbar, default is True.
        """

        # Set up a progressbar, if required.
        if progressbar:
            pbar = tqdm(range(iterations))
        else:
            pbar = range(iterations)

        # start the iteration
        for i in pbar:
            if progressbar:
                pbar.set_description(
                    "Running chain, \u03B1 = %0.2f" % np.mean(self.accepted[-100:])
                )

            # draw a new proposal, given the previous parameters.
            proposal = self.proposal.make_proposal(self.chain[-1])

            # create a link from that proposal.
            proposal_link = self.posterior.create_link(proposal)

            # compute the acceptance probability, which is unique to
            # the proposal.
            alpha = self.proposal.get_acceptance(proposal_link, self.chain[-1])

            # perform Metropolis adjustment.
            if np.random.random() < alpha:
                self.chain.append(proposal_link)
                self.accepted.append(True)
            else:
                self.chain.append(self.chain[-1])
                self.accepted.append(False)

            # adapt the proposal. if the proposal is set to non-adaptive,
            # this has no effect.
            self.proposal.adapt(
                parameters=self.chain[-1].parameters,
                parameters_previous=self.chain[-2].parameters,
                accepted=self.accepted,
            )

        # close the progressbar if it was initialised.
        if progressbar:
            pbar.close()


class DAChain:

    """DAChain is a two-level Delayed Acceptance sampler. It takes a coarse and
    a fine posterior as input, as well as a proposal, which applies to the
    coarse level only.

    Attributes
    ----------
    posterior_coarse : tinyDA.Posterior
        A "coarse" posterior responsible for communation between prior,
        likelihood and model. It also generates instances of tinyDA.Link
        (sample objects).
    posterior_fine : tinyDA.Posterior
        A "fine" posterior responsible for communation between prior,
        likelihood and model. It also generates instances of tinyDA.Link
        (sample objects).
    proposal : tinyDA.Proposal
        Transition kernel for coarse MCMC proposals.
    subchain_length : int
        The subchain length for the coarse chain.
    randomize_subchain_length : bool, optional
        Randomizes the subchain lengths, see e.g. Liu (2009). Sample to be promoted
        is drawn from uniform distribution, between 1 and subchain_length.
    initial_parameters : numpy.ndarray
        Starting point for the MCMC sampler
    chain_coarse : list
        Samples ("Links") in the coarse MCMC chain.
    accepted_coarse : list
        List of bool, signifying whether a coarse proposal was accepted or not.
    is_coarse : list
        List of bool, signifying whether a coarse link was generated by the
        coarse sampler or not.
    promoted_coarse : list
        List of coarse states ("Links") that are promoted to the fine chain
    subchain_lengths : list
        List of integers that correspond to the actual subchain length that was 
        sampled randomly from a uniform distribution between 1 and subchain_length.
    chain_fine : list
        Samples ("Links") in the fine MCMC chain.
    accepted_fine : list
        List of bool, signifying whether a fine proposal was accepted or not.
    adaptive_error_model : str or None
        The adaptive error model, see e.g. Cui et al. (2019).
    bias : tinaDA.RecursiveSampleMoments
        A recursive Gaussian error model that computes the sample moments of
        the coarse bias.

    Methods
    -------
    sample(iterations)
        Runs the MCMC for the specified number of iterations.
    """

    def __init__(
        self,
        posterior_coarse,
        posterior_fine,
        proposal,
        subchain_length,
        randomize_subchain_length=False,
        initial_parameters=None,
        adaptive_error_model=None,
        store_coarse_chain=True,
    ):
        """
        Parameters
        ----------
        posterior_coarse : tinyDA.Posterior
            A "coarse" posterior responsible for communation between prior,
            likelihood and model.It also generates instances of tinyDA.Link
            (sample objects).
        posterior_fine : tinyDA.Posterior
            A "fine" posterior responsible for communation between prior,
            likelihood and model. It also generates instances of tinyDA.Link
            (sample objects).
        proposal : tinyDA.Proposal
            Transition kernel for coarse MCMC proposals.
        subchain_length : int
            The subchain length for the coarse chain.
        randomize_subchain_length : bool, optional
            Randomizes the subchain lengths, see e.g. Liu (2009). Sample to be promoted
            is drawn from uniform distribution, between 1 and subchain_length.
        initial_parameters : numpy.ndarray, optional
            Starting point for the MCMC sampler, default is None (random draw
            from prior).
        adaptive_error_model : str or None, optional
            The adaptive error model, see e.g. Cui et al. (2019). Default is
            None (no error model), options are 'state-independent' or
            'state-dependent'. If an error model is used, the likelihood MUST
            have a set_bias() method, use e.g. tinyDA.AdaptiveLogLike.
        store_coarse_chain : bool, optional
            Whether to store the coarse chain. Disable if the sampler is
            taking up too much memory. Default is True.
        """

        # internalise posteriors and the proposal
        self.posterior_coarse = posterior_coarse
        self.posterior_fine = posterior_fine
        self.proposal = proposal
        self.subchain_length = subchain_length
        self.randomize_subchain_length = randomize_subchain_length 

        # set up lists to hold coarse and fine links, as well as acceptance
        # accounting
        self.chain_coarse = []
        self.accepted_coarse = []
        self.is_coarse = []
        self.promoted_coarse = []
        self.subchain_lengths = []

        self.chain_fine = []
        self.accepted_fine = []

        # if the initial parameters are given, use them. otherwise,
        # draw a random sample from the prior.
        if initial_parameters is not None:
            self.initial_parameters = initial_parameters
        else:
            self.initial_parameters = self.posterior_coarse.prior.rvs()

        # append a link with the initial parameters to the coarse chain.
        self.chain_coarse.append(
            self.posterior_coarse.create_link(self.initial_parameters)
        )
        self.accepted_coarse.append(True)
        self.is_coarse.append(False)

        # append a link with the initial parameters to the fine chain.
        self.chain_fine.append(self.posterior_fine.create_link(self.initial_parameters))
        self.accepted_fine.append(True)

        # setup the proposal
        self.proposal.setup_proposal(
            parameters=self.initial_parameters, posterior=self.posterior_coarse
        )

        # set the adaptive error model as an attribute.
        self.adaptive_error_model = adaptive_error_model

        # set up the adaptive error model.
        if self.adaptive_error_model is not None:
            # compute the difference between coarse and fine level.
            self.model_diff = (
                self.chain_fine[-1].model_output - self.chain_coarse[-1].model_output
            )

            if self.adaptive_error_model == "state-independent":
                # for the state-independent error model, the bias is
                # RecursiveSampleMoments, and the corrector is the mean
                # of all sampled differences.
                self.bias = RecursiveSampleMoments(
                    self.model_diff,
                    np.zeros((self.model_diff.shape[0], self.model_diff.shape[0])),
                )
                self.posterior_coarse.likelihood.set_bias(
                    self.bias.get_mu(), self.bias.get_sigma()
                )

            elif self.adaptive_error_model == "state-dependent":
                # for the state-dependent error model, the bias is
                # ZeroMeanRecursiveSampleMoments, and the corrector is
                # the last sampled difference.
                self.bias = ZeroMeanRecursiveSampleMoments(
                    np.zeros((self.model_diff.shape[0], self.model_diff.shape[0]))
                )
                self.posterior_coarse.likelihood.set_bias(
                    self.model_diff, self.bias.get_sigma()
                )
            else:
                raise ValueError("Adaptive error model can only be state-dependent, state-independent or None.")

            self.chain_coarse[-1] = self.posterior_coarse.update_link(
                self.chain_coarse[-1]
            )

        # set whether to store the coarse chain
        self.store_coarse_chain = store_coarse_chain

        if self.randomize_subchain_length:
            if self.subchain_length == 1:
                raise ValueError("Randomize subchain length requires a subchain_length > 1.")
            if not self.store_coarse_chain:
                raise ValueError("Randomize subchain length requires storing the coarse chain.")
        
        if self.randomize_subchain_length:
            # this private method returns np.random.randint(-self.subsampling_rate,0)
            self._get_proposal_index = self._get_random_proposal_index
        else:
            # this private method always returns -1
            self._get_proposal_index = self._get_fixed_proposal_index



    def sample(self, iterations, progressbar=True):
        """
        Parameters
        ----------
        iterations : int
            Number of MCMC samples to generate.
        progressbar : bool, optional
            Whether to draw a progressbar, default is True.
        """

        # Set up a progressbar, if required.
        if progressbar:
            pbar = tqdm(range(iterations))
        else:
            pbar = range(iterations)

        # start the iteration
        for i in pbar:
            if progressbar:
                pbar.set_description(
                    "Running chain, \u03B1_c = {0:.3f}, \u03B1_f = {1:.2f}".format(
                        np.mean(
                            self.accepted_coarse[-int(100 * self.subchain_length) :]
                        ),
                        np.mean(self.accepted_fine[-100:]),
                    )
                )

            # run the coarse chain.
            self._sample_coarse()

            # if nothing was accepted on the coarse, repeat the previous sample.
            if sum(self.accepted_coarse[-self.subchain_length :]) == 0:
                self.chain_fine.append(self.chain_fine[-1])
                self.accepted_fine.append(False)
                self.chain_coarse.append(
                    self.chain_coarse[-(self.subchain_length + 1)]
                )
                self.accepted_coarse.append(False)
                self.is_coarse.append(False)

            else:
                # when subsampling is complete, create a new fine link from the
                # previous coarse link.
                proposal_index = self._get_proposal_index()
                proposal_link_fine = self.posterior_fine.create_link(
                    self.chain_coarse[proposal_index].parameters
                )
                self.promoted_coarse.append(self.chain_coarse[proposal_index]) 
                # add effective subchain lenght to list
                self.subchain_lengths.append(proposal_index + self.subchain_length)

                # compute the delayed acceptance probability.
                if self.adaptive_error_model == "state-dependent":
                    alpha_2 = self._get_state_dependent_acceptance(proposal_link_fine)
                else:
                    alpha_2 = self._get_state_independent_acceptance(proposal_link_fine)

                # Perform Metropolis adjustment, and update the coarse chain
                # to restart from the previous accepted fine link.
                if np.random.random() < alpha_2:
                    self.chain_fine.append(proposal_link_fine)
                    self.accepted_fine.append(True)
                    self.chain_coarse.append(self.promoted_coarse[-1])
                    self.accepted_coarse.append(True)
                    self.is_coarse.append(False)
                else:
                    self.chain_fine.append(self.chain_fine[-1])
                    self.accepted_fine.append(False)
                    self.chain_coarse.append(
                        self.chain_coarse[-(self.subchain_length + 1)]
                    )
                    self.accepted_coarse.append(False)
                    self.is_coarse.append(False)

            # update the adaptive error model.
            if self.adaptive_error_model is not None:
                self._update_error_model()

        # close the progressbar if it was initialised.
        if progressbar:
            pbar.close()

    def _sample_coarse(self):
        # remove everything except the latest coarse link, if the coarse
        # chain shouldn't be stored.
        if not self.store_coarse_chain:
            self.chain_coarse = [self.chain_coarse[-1]]

        # subsample the coarse model.
        for j in range(self.subchain_length):
            # draw a new proposal, given the previous parameters.
            proposal = self.proposal.make_proposal(self.chain_coarse[-1])

            # create a link from that proposal.
            proposal_link_coarse = self.posterior_coarse.create_link(proposal)

            # compute the acceptance probability, which is unique to
            # the proposal.
            alpha_1 = self.proposal.get_acceptance(
                proposal_link_coarse, self.chain_coarse[-1]
            )

            # perform Metropolis adjustment.
            if np.random.random() < alpha_1:
                self.chain_coarse.append(proposal_link_coarse)
                self.accepted_coarse.append(True)
                self.is_coarse.append(True)
            else:
<<<<<<< HEAD
                self.chain_coarse.append(self.chain_coarse[-1]) 
=======
                self.chain_coarse.append(self.chain_coarse[-1])
>>>>>>> 072c49f3
                self.accepted_coarse.append(False)
                self.is_coarse.append(True)

            # adapt the proposal. if the proposal is set to non-adaptive,
            # this has no effect.
            self.proposal.adapt(
                parameters=self.chain_coarse[-1].parameters,
                parameters_previous=self.chain_coarse[-2].parameters,
                accepted=self.accepted_coarse,
            )

    def _get_state_dependent_acceptance(self, proposal_link_fine):
        # compute the bias at the proposal.
        bias_next = proposal_link_fine.model_output - self.chain_coarse[-1].model_output

        # create a throwaway link representing the reverse state.
        coarse_state_biased = self.posterior_coarse.update_link(
            self.chain_coarse[-(self.subchain_length + 1)], bias_next
        )

        # compute the move probabilities.
        if self.proposal.is_symmetric:
            q_x_y = q_y_x = 0
        else:
            q_x_y = self.proposal.get_q(self.chain_fine[-1], proposal_link_fine)
            q_y_x = self.proposal.get_q(proposal_link_fine, self.chain_fine[-1])

        # compute the state-dependent delayed acceptance probability.
        alpha_2 = np.exp(
            min(
                proposal_link_fine.posterior + q_y_x,
                coarse_state_biased.posterior + q_x_y,
            )
            - min(
                self.chain_fine[-1].posterior + q_x_y,
                self.promoted_coarse[-1].posterior + q_y_x,
            )
        )
        return alpha_2

    def _get_state_independent_acceptance(self, proposal_link_fine):
        # compute the state-independent delayed acceptance probability.
        alpha_2 = np.exp(
            proposal_link_fine.posterior
            - self.chain_fine[-1].posterior
            + self.chain_coarse[-(self.subchain_length + 1)].posterior
            - self.promoted_coarse[-1].posterior
        )
        return alpha_2

    def _update_error_model(self):
        if self.adaptive_error_model == "state-independent":
            # for the state-independent AEM, we simply update the
            # RecursiveSampleMoments with the difference between
            # the fine and coarse model output
            self.model_diff = (
                self.chain_fine[-1].model_output - self.chain_coarse[-1].model_output
            )

            self.bias.update(self.model_diff)

            # and update the likelihood in the coarse posterior.
            self.posterior_coarse.likelihood.set_bias(
                self.bias.get_mu(), self.bias.get_sigma()
            )

        elif self.adaptive_error_model == "state-dependent":
            # for the state-dependent error model, we want the
            # difference, corrected with the previous difference
            # to compute the error covariance.
            self.model_diff_corrected = self.chain_fine[-1].model_output - (
                self.chain_coarse[-1].model_output + self.model_diff
            )

            # and the "pure" model difference for the offset.
            self.model_diff = (
                self.chain_fine[-1].model_output - self.chain_coarse[-1].model_output
            )

            # update the ZeroMeanRecursiveSampleMoments with the
            # corrected difference.
            self.bias.update(self.model_diff_corrected)

            # and update the likelihood in the coarse posterior
            # with the "pure" difference.
            self.posterior_coarse.likelihood.set_bias(
                self.model_diff, self.bias.get_sigma()
            )
        self.chain_coarse[-1] = self.posterior_coarse.update_link(self.chain_coarse[-1])

    def _get_random_proposal_index(self):
        random_proposal_index = np.random.randint(-self.subchain_length,0)
        return random_proposal_index
    
    def _get_fixed_proposal_index(self):
        return -1



class MLDAChain:

    """MLDAChain is a Multilevel Delayed Acceptance sampler. It takes a list of
    posteriors of increasing level as input, as well as a proposal, which
    applies to the coarsest level only.

    Attributes
    ----------
    posterior : tinyDA.Posterior
        The finest level posterior responsible for communation between
        prior, likelihood and model. It also generates instances of
        tinyDA.Link (sample objects).
    level : int
        The (numeric) level of the finest level sampler,
    proposal : tinyDA.MLDA
        MLDA transition kernel for the next-coarser MCMC proposals.
    subchain_length : int
        The subchain length for the next-coarser chain.
    initial_parameters : numpy.ndarray
        Starting point for the MCMC sampler
    chain : list
        Samples ("Links") in the finest level MCMC chain.
    accepted : list
        List of bool, signifying whether a proposal was accepted or not.
    adaptive_error_model : str or None
        The adaptive error model, see e.g. Cui et al. (2019).
    bias : tinaDA.RecursiveSampleMoments
        A recursive Gaussian error model that computes the sample moments
        of the next-coarser bias.

    Methods
    -------
    sample(iterations)
        Runs the MCMC for the specified number of iterations.
    """

    def __init__(
        self,
        posteriors,
        proposal,
        subchain_lengths,
        initial_parameters=None,
        adaptive_error_model=None,
        store_coarse_chain=True,
    ):
        """
        Parameters
        ----------
        posteriors : list
            List of instances of tinyDA.Posterior, in increasing order.
        proposal : tinyDA.Proposal
            Transition kernel for coarsest MCMC proposals.
        subchain_lengths : list
            List of subchain lengths. It must have length
            len(posteriors) - 1, in increasing order.
        initial_parameters : numpy.ndarray, optional
            Starting point for the MCMC sampler, default is None (random
            draw from prior).
        adaptive_error_model : str or None, optional
            The adaptive error model, see e.g. Cui et al. (2019). Default
            is None (no error model), options are 'state-independent' or
            'state-dependent'. If an error model is used, the likelihood
            MUST have a set_bias() method, use e.g. tinyDA.AdaptiveLogLike.
        store_coarse_chain : bool, optional
            Whether to store the coarse chains. Disable if the sampler is
            taking up too much memory. Default is True.
        """

        # internalise the finest posterior and set the level.
        self.posterior = posteriors[-1]
        self.level = len(posteriors) - 1

        # set the furrent level subchain length.
        self.subchain_length = subchain_lengths[-1]

        # initialise a list, which holds the links.
        self.chain = []

        # initialise a list, which holds boolean acceptance values.
        self.accepted = []

        # if the initial parameters are given, use them. otherwise,
        # draw a random sample from the prior.
        if initial_parameters is not None:
            self.initial_parameters = initial_parameters
        else:
            self.initial_parameters = self.posterior.prior.rvs()

        # append a link with the initial parameters (this will automatically
        # compute the model output, and the relevant probabilties.
        self.chain.append(self.posterior.create_link(self.initial_parameters))
        self.accepted.append(True)

        # set the adative error model as an attribute.
        self.adaptive_error_model = adaptive_error_model

        # set whether to store the coarse chain
        self.store_coarse_chain = store_coarse_chain

        # set the effective proposal to MLDA which runs on the next-coarser level.
        self.proposal = MLDA(
            posteriors[:-1],
            proposal,
            subchain_lengths[:-1],
            self.initial_parameters,
            self.adaptive_error_model,
            self.store_coarse_chain,
        )

        # set up the adaptive error model.
        if self.adaptive_error_model is not None:
            # compute the difference between coarse and fine level.
            self.model_diff = (
                self.chain[-1].model_output - self.proposal.chain[-1].model_output
            )

            # set up the state-independent adaptive error model.
            if self.adaptive_error_model == "state-independent":
                # for the state-independent error model, the bias is
                # RecursiveSampleMoments, and the corrector is the mean
                # of all sampled differences.
                self.bias = RecursiveSampleMoments(
                    self.model_diff,
                    np.zeros((self.model_diff.shape[0], self.model_diff.shape[0])),
                )
                self.proposal.posterior.likelihood.set_bias(
                    self.bias.get_mu(), self.bias.get_sigma()
                )

            # state-dependent error model has not been implemented, since
            # it may not be ergodic.
            elif self.adaptive_error_model == "state-dependent":
                pass
            else:
                raise ValueError("Adaptive error model can only be state-dependent, state-independent or None.")
            # update the first coarser link with the adaptive error model.
            self.proposal.chain[-1] = self.proposal.posterior.update_link(
                self.proposal.chain[-1]
            )

            # collect biases in a list.
            self.biases = [self.bias]

            # pass the bias models to the next-coarser level.
            self.proposal.setup_adaptive_error_model(self.biases)

    def sample(self, iterations, progressbar=True):
        """
        Parameters
        ----------
        iterations : int
            Number of MCMC samples to generate.
        progressbar : bool, optional
            Whether to draw a progressbar, default is True.
        """

        # Set up a progressbar, if required.
        if progressbar:
            pbar = tqdm(range(iterations))
        else:
            pbar = range(iterations)

        # start the iteration
        for i in pbar:
            if progressbar:
                pbar.set_description(
                    "Running chain, \u03B1 = %0.2f" % np.mean(self.accepted[-100:])
                )

            # remove everything except the latest coarse link, if the coarse
            # chain shouldn't be stored.
            if not self.store_coarse_chain:
                self.proposal._reset_chain()

            # draw a new proposal, given the previous parameters.
            proposal = self.proposal.make_proposal(self.subchain_length)

            if sum(self.proposal.accepted[-self.subchain_length :]) == 0:
                self.chain.append(self.chain[-1])
                self.accepted.append(False)

            else:
                # create a link from that proposal.
                proposal_link = self.posterior.create_link(proposal)

                # compute the acceptance probability, which is unique to
                # the proposal.
                alpha = self.proposal.get_acceptance(
                    proposal_link,
                    self.chain[-1],
                    self.proposal.chain[-1],
                    self.proposal.chain[-(self.subchain_length + 1)],
                )

                # perform Metropolis adjustment.
                if np.random.random() < alpha:
                    self.chain.append(proposal_link)
                    self.accepted.append(True)
                else:
                    self.chain.append(self.chain[-1])
                    self.accepted.append(False)

            # make sure the next-coarser level is aligned.
            self.proposal.align_chain(self.chain[-1].parameters, self.accepted[-1])

            # apply the adaptive error model.
            if self.adaptive_error_model is not None:
                # compute the difference between coarse and fine level.
                if self.accepted[-1]:
                    self.model_diff = (
                        self.chain[-1].model_output
                        - self.proposal.chain[-1].model_output
                    )

                # update the state-independent adaptive error model.
                if self.adaptive_error_model == "state-independent":
                    # for the state-independent error model, the bias is
                    # RecursiveSampleMoments, and the corrector is the mean
                    # of all sampled differences.
                    self.bias.update(self.model_diff)
                    self.proposal.posterior.likelihood.set_bias(
                        self.bias.get_mu(), self.bias.get_sigma()
                    )

                # state-dependent error model has not been implemented.
                elif self.adaptive_error_model == "state-dependent":
                    pass

                # update the latest coarser link with the adaptive error model.
                self.proposal.chain[-1] = self.proposal.posterior.update_link(
                    self.proposal.chain[-1]
                )

        # close the progressbar if it was initialised.
        if progressbar:
            pbar.close()<|MERGE_RESOLUTION|>--- conflicted
+++ resolved
@@ -431,11 +431,7 @@
                 self.accepted_coarse.append(True)
                 self.is_coarse.append(True)
             else:
-<<<<<<< HEAD
-                self.chain_coarse.append(self.chain_coarse[-1]) 
-=======
                 self.chain_coarse.append(self.chain_coarse[-1])
->>>>>>> 072c49f3
                 self.accepted_coarse.append(False)
                 self.is_coarse.append(True)
 
