--- conflicted
+++ resolved
@@ -147,16 +147,11 @@
         (sample objects).
     proposal : tinyDA.Proposal
         Transition kernel for coarse MCMC proposals.
-<<<<<<< HEAD
-    subsampling_rate : int
-        The subsampling rate for the coarse chain.
+    subchain_length : int
+        The subchain length for the coarse chain.
     randomize_subchain_length : bool, optional
         Randomizes the subchain lengths, see e.g. Liu (2009). Sample to be promoted
         is drawn from uniform distribution, between 1 and subsampling_rate.
-=======
-    subchain_length : int
-        The subchain length for the coarse chain.
->>>>>>> 17a2fab6
     initial_parameters : numpy.ndarray
         Starting point for the MCMC sampler
     chain_coarse : list
@@ -192,12 +187,8 @@
         posterior_coarse,
         posterior_fine,
         proposal,
-<<<<<<< HEAD
-        subsampling_rate,
+        subchain_length,
         randomize_subchain_length=False,
-=======
-        subchain_length,
->>>>>>> 17a2fab6
         initial_parameters=None,
         adaptive_error_model=None,
         store_coarse_chain=True,
@@ -215,16 +206,11 @@
             (sample objects).
         proposal : tinyDA.Proposal
             Transition kernel for coarse MCMC proposals.
-<<<<<<< HEAD
-        subsampling_rate : int
-            The subsampling rate for the coarse chain.
+        subchain_length : int
+            The subchain length for the coarse chain.
         randomize_subchain_length : bool, optional
             Randomizes the subchain lengths, see e.g. Liu (2009). Sample to be promoted
             is drawn from uniform distribution, between 1 and subsampling_rate.
-=======
-        subchain_length : int
-            The subchain length for the coarse chain.
->>>>>>> 17a2fab6
         initial_parameters : numpy.ndarray, optional
             Starting point for the MCMC sampler, default is None (random draw
             from prior).
@@ -242,12 +228,8 @@
         self.posterior_coarse = posterior_coarse
         self.posterior_fine = posterior_fine
         self.proposal = proposal
-<<<<<<< HEAD
-        self.subsampling_rate = subsampling_rate
+        self.subchain_length = subchain_length
         self.randomize_subchain_length = randomize_subchain_length 
-=======
-        self.subchain_length = subchain_length
->>>>>>> 17a2fab6
 
         # set up lists to hold coarse and fine links, as well as acceptance
         # accounting
@@ -497,13 +479,8 @@
         alpha_2 = np.exp(
             proposal_link_fine.posterior
             - self.chain_fine[-1].posterior
-<<<<<<< HEAD
             + self.promoted_coarse[-2].posterior
             - self.promoted_coarse[-1].posterior
-=======
-            + self.chain_coarse[-(self.subchain_length + 1)].posterior
-            - self.chain_coarse[-1].posterior
->>>>>>> 17a2fab6
         )
         return alpha_2
 
